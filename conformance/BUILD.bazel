sh_test(
    name = "ct",
    srcs = ["@com_google_cel_spec//tests:conftest.sh"],
    args = [
        "$(location @com_google_cel_spec//tests/simple:simple_test)",
        "--server=$(location //server/main:cel_server)",
        "$(location @com_google_cel_spec//tests/simple:testdata/plumbing.textproto)",
        "$(location @com_google_cel_spec//tests/simple:testdata/basic.textproto)",
<<<<<<< HEAD
        "$(location @com_google_cel_spec//tests/simple:testdata/fields.textproto)",
        "$(location @com_google_cel_spec//tests/simple:testdata/integer_math.textproto)",
        "$(location @com_google_cel_spec//tests/simple:testdata/fp_math.textproto)",
=======
        "$(location @com_google_cel_spec//tests/simple:testdata/comparisons.textproto)",
>>>>>>> 0ffb3c39
    ],
    data = [
        "@com_google_cel_spec//tests/simple:simple_test",
        "//server/main:cel_server",
        "@com_google_cel_spec//tests/simple:testdata/plumbing.textproto",
        "@com_google_cel_spec//tests/simple:testdata/basic.textproto",
<<<<<<< HEAD
        "@com_google_cel_spec//tests/simple:testdata/fields.textproto",
        "@com_google_cel_spec//tests/simple:testdata/integer_math.textproto",
        "@com_google_cel_spec//tests/simple:testdata/fp_math.textproto",
=======
        "@com_google_cel_spec//tests/simple:testdata/comparisons.textproto",
>>>>>>> 0ffb3c39
    ],
)<|MERGE_RESOLUTION|>--- conflicted
+++ resolved
@@ -6,25 +6,19 @@
         "--server=$(location //server/main:cel_server)",
         "$(location @com_google_cel_spec//tests/simple:testdata/plumbing.textproto)",
         "$(location @com_google_cel_spec//tests/simple:testdata/basic.textproto)",
-<<<<<<< HEAD
+        "$(location @com_google_cel_spec//tests/simple:testdata/comparisons.textproto)",
         "$(location @com_google_cel_spec//tests/simple:testdata/fields.textproto)",
         "$(location @com_google_cel_spec//tests/simple:testdata/integer_math.textproto)",
         "$(location @com_google_cel_spec//tests/simple:testdata/fp_math.textproto)",
-=======
-        "$(location @com_google_cel_spec//tests/simple:testdata/comparisons.textproto)",
->>>>>>> 0ffb3c39
     ],
     data = [
         "@com_google_cel_spec//tests/simple:simple_test",
         "//server/main:cel_server",
         "@com_google_cel_spec//tests/simple:testdata/plumbing.textproto",
         "@com_google_cel_spec//tests/simple:testdata/basic.textproto",
-<<<<<<< HEAD
+        "@com_google_cel_spec//tests/simple:testdata/comparisons.textproto",
         "@com_google_cel_spec//tests/simple:testdata/fields.textproto",
         "@com_google_cel_spec//tests/simple:testdata/integer_math.textproto",
         "@com_google_cel_spec//tests/simple:testdata/fp_math.textproto",
-=======
-        "@com_google_cel_spec//tests/simple:testdata/comparisons.textproto",
->>>>>>> 0ffb3c39
     ],
 )