--- conflicted
+++ resolved
@@ -41,10 +41,6 @@
         "@org_golang_google_protobuf//types/known/anypb:go_default_library",
         "@org_golang_google_protobuf//types/known/durationpb:go_default_library",
         "@org_golang_google_protobuf//types/known/timestamppb:go_default_library",
-<<<<<<< HEAD
-        "@org_golang_google_protobuf//types/known/structpb:go_default_library",
-=======
->>>>>>> 1cec2634
     ],
 )
 
