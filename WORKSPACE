workspace(name = "cel_go")

load("@bazel_tools//tools/build_defs/repo:http.bzl", "http_archive")

http_archive(
    name = "io_bazel_rules_go",
    sha256 = "b2038e2de2cace18f032249cb4bb0048abf583a36369fa98f687af1b3f880b26",
    urls = [
        "https://mirror.bazel.build/github.com/bazelbuild/rules_go/releases/download/v0.48.1/rules_go-v0.48.1.zip",
        "https://github.com/bazelbuild/rules_go/releases/download/v0.48.1/rules_go-v0.48.1.zip",
    ],
)

http_archive(
    name = "bazel_gazelle",
    sha256 = "ecba0f04f96b4960a5b250c8e8eeec42281035970aa8852dda73098274d14a1d",
    urls = [
        "https://mirror.bazel.build/github.com/bazelbuild/bazel-gazelle/releases/download/v0.29.0/bazel-gazelle-v0.29.0.tar.gz",
        "https://github.com/bazelbuild/bazel-gazelle/releases/download/v0.29.0/bazel-gazelle-v0.29.0.tar.gz",
    ],
)

http_archive(
    name = "rules_proto",
    sha256 = "6fb6767d1bef535310547e03247f7518b03487740c11b6c6adb7952033fe1295",
    strip_prefix = "rules_proto-6.0.2",
    url = "https://github.com/bazelbuild/rules_proto/releases/download/6.0.2/rules_proto-6.0.2.tar.gz",
)

# googleapis as of 08/31/2023
http_archive(
    name = "com_google_googleapis",
    sha256 = "5c56500adf7b1b7a3a2ee5ca5b77500617ad80afb808e3d3979f582e64c0523d",
    strip_prefix = "googleapis-25f99371444ea7fd0dc1523ca6925e91cc48a664",
    urls = [
        "https://github.com/googleapis/googleapis/archive/25f99371444ea7fd0dc1523ca6925e91cc48a664.tar.gz",
    ],
)

# protobuf
http_archive(
    name = "com_google_protobuf",
    sha256 = "8242327e5df8c80ba49e4165250b8f79a76bd11765facefaaecfca7747dc8da2",
    strip_prefix = "protobuf-3.21.5",
    urls = ["https://github.com/protocolbuffers/protobuf/archive/v3.21.5.zip"],
)

load("@io_bazel_rules_go//go:deps.bzl", "go_register_toolchains", "go_rules_dependencies")
load("@bazel_gazelle//:deps.bzl", "gazelle_dependencies", "go_repository")
load("@com_google_googleapis//:repository_rules.bzl", "switched_rules_by_language")
load("@com_google_protobuf//:protobuf_deps.bzl", "protobuf_deps")

switched_rules_by_language(
    name = "com_google_googleapis_imports",
    go = True,
)

# Do *not* call *_dependencies(), etc, yet.  See comment at the end.

go_repository(
    name = "org_golang_google_protobuf",
    build_file_proto_mode = "disable_global",
    importpath = "google.golang.org/protobuf",
    tag = "v1.34.2",
)

# Generated Google APIs protos for Golang 08/24/2024
go_repository(
    name = "org_golang_google_genproto_googleapis_api",
    build_file_proto_mode = "disable_global",
    importpath = "google.golang.org/genproto/googleapis/api",
    sum = "h1:YcyjlL1PRr2Q17/I0dPk2JmYS5CDXfcdb2Z3YRioEbw=",
    version = "v0.0.0-20240826202546-f6391c0de4c7",
)

# Generated Google APIs protos for Golang 08/24/2024
go_repository(
    name = "org_golang_google_genproto_googleapis_rpc",
    build_file_proto_mode = "disable_global",
    importpath = "google.golang.org/genproto/googleapis/rpc",
    sum = "h1:Kqjm4WpoWvwhMPcrAczoTyMySQmYa9Wy2iL6Con4zn8=",
    version = "v0.0.0-20240823204242-4ba0660f739c",
)

go_repository(
    name = "org_golang_x_text",
    importpath = "golang.org/x/text",
    sum = "h1:a94ExnEXNtEwYLGJSIUxnWoxoRz/ZcCsV63ROupILh4=",
    version = "v0.16.0",
)

# ANTLR v4.13.0
go_repository(
    name = "com_github_antlr4_go_antlr_v4",
    importpath = "github.com/antlr4-go/antlr/v4",
    sum = "h1:lxCg3LAv+EUK6t1i0y1V6/SLeUi0eKEKdhQAlS8TVTI=",
    version = "v4.13.0",
)

<<<<<<< HEAD
# CEL Spec deps (v0.16.1+)
go_repository(
    name = "com_google_cel_spec",
    commit = "55cd8c398b2dcdafdd618564de4d1828f116281b",
=======
# CEL Spec deps
go_repository(
    name = "dev_cel_expr",
>>>>>>> ef6eefff
    importpath = "cel.dev/expr",
    sum = "h1:CJ6drgk+Hf96lkLikr4rFf19WrU0BOWEihyZnI2TAzo=",
    version = "v0.18.0",
)

# local_repository(
#     name = "dev_cel_expr",
#     path = "</abs/path>/github.com/google/cel-spec",
# )

# strcase deps
go_repository(
    name = "com_github_stoewer_go_strcase",
    importpath = "github.com/stoewer/go-strcase",
    sum = "h1:Z2iHWqGXH00XYgqDmNgQbIBxf3wrNq0F3feEy0ainaU=",
    version = "v1.2.0",
)

# Readline for repl
go_repository(
    name = "com_github_chzyer_readline",
    commit = "62c6fe6193755f722b8b8788aa7357be55a50ff1",  # v1.4
    importpath = "github.com/chzyer/readline",
)

# gopkg.in/yaml.v3 for policy module
go_repository(
    name = "in_gopkg_yaml_v3",
    build_file_proto_mode = "disable_global",
    importpath = "gopkg.in/yaml.v3",
    sum = "h1:fxVm/GzAzEWqLHuvctI91KS9hhNmmWOoWu0XTYJS7CA=",
    version = "v3.0.1",
)

# golang.org/x/exp deps
go_repository(
    name = "org_golang_x_exp",
    importpath = "golang.org/x/exp",
    sum = "h1:mCRnTeVUjcrhlRmO0VK8a6k6Rrf6TF9htwo2pJVSjIU=",
    version = "v0.0.0-20230515195305-f3d0a9c9a5cc",
)

go_repository(
    name = "com_github_google_go_cmp",
    importpath = "github.com/google/go-cmp",
    sum = "h1:O2Tfq5qg4qc4AmwVlvv0oLiVAGB7enBSJ2x2DqQFi38=",
    version = "v0.5.9",
)

# Run the dependencies at the end.  These will silently try to import some
# of the above repositories but at different versions, so ours must come first.
go_rules_dependencies()

go_register_toolchains(version = "1.21.1")

gazelle_dependencies()

load("@rules_proto//proto:repositories.bzl", "rules_proto_dependencies")
rules_proto_dependencies()

load("@rules_proto//proto:setup.bzl", "rules_proto_setup")
rules_proto_setup()

load("@rules_proto//proto:toolchains.bzl", "rules_proto_toolchains")
rules_proto_toolchains()

protobuf_deps()<|MERGE_RESOLUTION|>--- conflicted
+++ resolved
@@ -97,16 +97,9 @@
     version = "v4.13.0",
 )
 
-<<<<<<< HEAD
-# CEL Spec deps (v0.16.1+)
-go_repository(
-    name = "com_google_cel_spec",
-    commit = "55cd8c398b2dcdafdd618564de4d1828f116281b",
-=======
 # CEL Spec deps
 go_repository(
     name = "dev_cel_expr",
->>>>>>> ef6eefff
     importpath = "cel.dev/expr",
     sum = "h1:CJ6drgk+Hf96lkLikr4rFf19WrU0BOWEihyZnI2TAzo=",
     version = "v0.18.0",
