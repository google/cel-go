--- conflicted
+++ resolved
@@ -23,11 +23,7 @@
 apply plugin: 'java'
 test {
     testLogging {
-<<<<<<< HEAD
-        events "passed", "skipped", "failed"
-=======
         events "passed", "skipped","failed"
->>>>>>> a77a3e22
         exceptionFormat "full"
     }
 }
