// Copyright 2018 Google LLC
//
// Licensed under the Apache License, Version 2.0 (the "License");
// you may not use this file except in compliance with the License.
// You may obtain a copy of the License at
//
//      http://www.apache.org/licenses/LICENSE-2.0
//
// Unless required by applicable law or agreed to in writing, software
// distributed under the License is distributed on an "AS IS" BASIS,
// WITHOUT WARRANTIES OR CONDITIONS OF ANY KIND, either express or implied.
// See the License for the specific language governing permissions and
// limitations under the License.

package interpreter

import (
	"encoding/json"
	"errors"
	"reflect"
	"testing"

	"github.com/golang/protobuf/proto"

	"github.com/google/cel-go/checker"
	"github.com/google/cel-go/checker/decls"
	"github.com/google/cel-go/common"
	"github.com/google/cel-go/common/packages"
	"github.com/google/cel-go/common/types"
	"github.com/google/cel-go/common/types/ref"
	"github.com/google/cel-go/common/types/traits"
	"github.com/google/cel-go/interpreter/functions"
	"github.com/google/cel-go/parser"
	"github.com/google/cel-go/test/proto2pb"
	"github.com/google/cel-go/test/proto3pb"

	structpb "github.com/golang/protobuf/ptypes/struct"
	tpb "github.com/golang/protobuf/ptypes/timestamp"
<<<<<<< HEAD
=======
	wrapperspb "github.com/golang/protobuf/ptypes/wrappers"

>>>>>>> b9820d27
	exprpb "google.golang.org/genproto/googleapis/api/expr/v1alpha1"
)

type testCase struct {
	name      string
	expr      string
	pkg       string
	env       []*exprpb.Decl
	types     []proto.Message
	funcs     []*functions.Overload
	unchecked bool
<<<<<<< HEAD

	in  interface{}
	out interface{}
}

=======

	in  interface{}
	out interface{}
}

>>>>>>> b9820d27
var (
	testData = []testCase{
		{
			name: "and_false_1st",
			expr: `false && true`,
			out:  types.False,
		},
		{
			name: "and_false_2nd",
			expr: `true && false`,
			out:  types.False,
		},
		{
			name:      "call_no_args",
			expr:      `zero()`,
			unchecked: true,
			funcs: []*functions.Overload{
				&functions.Overload{
					Operator: "zero",
					Function: func(args ...ref.Val) ref.Val {
						return types.IntZero
					},
				},
			},
			out: types.IntZero,
		},
		{
			name:      "call_one_arg",
			expr:      `neg(1)`,
			unchecked: true,
			funcs: []*functions.Overload{
				&functions.Overload{
					Operator:     "neg",
					OperandTrait: traits.NegatorType,
					Unary: func(arg ref.Val) ref.Val {
						return arg.(traits.Negater).Negate()
					},
				},
			},
			out: types.IntNegOne,
		},
		{
			name:      "call_two_arg",
			expr:      `b'abc'.concat(b'def')`,
			unchecked: true,
			funcs: []*functions.Overload{
				&functions.Overload{
					Operator:     "concat",
					OperandTrait: traits.AdderType,
					Binary: func(lhs, rhs ref.Val) ref.Val {
						return lhs.(traits.Adder).Add(rhs)
					},
				},
			},
			out: []byte{'a', 'b', 'c', 'd', 'e', 'f'},
		},
		{
			name:      "call_varargs",
			expr:      `addall(a, b, c, d) == 10`,
			unchecked: true,
			funcs: []*functions.Overload{
				&functions.Overload{
					Operator:     "addall",
					OperandTrait: traits.AdderType,
					Function: func(args ...ref.Val) ref.Val {
						val := types.Int(0)
						for _, arg := range args {
							val += arg.(types.Int)
						}
						return val
					},
				},
			},
			in: map[string]interface{}{
				"a": 1, "b": 2, "c": 3, "d": 4,
			},
		},
		{
			name: "complex",
			expr: `
			!(headers.ip in ["10.0.1.4", "10.0.1.5"]) &&
			  ((headers.path.startsWith("v1") && headers.token in ["v1", "v2", "admin"]) ||
			   (headers.path.startsWith("v2") && headers.token in ["v2", "admin"]) ||
			   (headers.path.startsWith("/admin") && headers.token == "admin" && headers.ip in ["10.0.1.2", "10.0.1.2", "10.0.1.2"]))
			`,
			env: []*exprpb.Decl{
				decls.NewIdent("headers", decls.NewMapType(decls.String, decls.String), nil),
			},
			in: map[string]interface{}{
				"headers": map[string]interface{}{
					"ip":    "10.0.1.2",
					"path":  "/admin/edit",
					"token": "admin",
				},
			},
		},
		{
			name: "complex_qual_vars",
			expr: `
			!(headers.ip in ["10.0.1.4", "10.0.1.5"]) &&
			  ((headers.path.startsWith("v1") && headers.token in ["v1", "v2", "admin"]) ||
			   (headers.path.startsWith("v2") && headers.token in ["v2", "admin"]) ||
			   (headers.path.startsWith("/admin") && headers.token == "admin" && headers.ip in ["10.0.1.2", "10.0.1.2", "10.0.1.2"]))
			`,
			env: []*exprpb.Decl{
				decls.NewIdent("headers.ip", decls.String, nil),
				decls.NewIdent("headers.path", decls.String, nil),
				decls.NewIdent("headers.token", decls.String, nil),
			},
			in: map[string]interface{}{
				"headers.ip":    "10.0.1.2",
				"headers.path":  "/admin/edit",
				"headers.token": "admin",
			},
		},
		{
			name: "cond",
			expr: `a ? b < 1.2 : c == ['hello']`,
			env: []*exprpb.Decl{
				decls.NewIdent("a", decls.Bool, nil),
				decls.NewIdent("b", decls.Double, nil),
				decls.NewIdent("c", decls.NewListType(decls.String), nil),
			},
			in: map[string]interface{}{
				"a": true,
				"b": 2.0,
				"c": []string{"hello"},
			},
			out: types.False,
		},
		{
			name: "cond_falsy_partial",
			expr: `a ? b < 1.2 : c == ['hello']`,
			env: []*exprpb.Decl{
				decls.NewIdent("a", decls.Bool, nil),
				decls.NewIdent("b", decls.Double, nil),
				decls.NewIdent("c", decls.NewListType(decls.String), nil),
			},
			in: partialInput(
				map[string]interface{}{
					"a": false,
					"c": []string{"hello"},
				},
				[]Attribute{unknownAttr("b")},
			),
			out: types.True,
		},
		{
			name: "cond_falsy_unknown",
			expr: `a ? b < 1.2 : c == ['hello']`,
			env: []*exprpb.Decl{
				decls.NewIdent("a", decls.Bool, nil),
				decls.NewIdent("b", decls.Double, nil),
				decls.NewIdent("c", decls.NewListType(decls.String), nil),
			},
			in: partialInput(
				map[string]interface{}{
					"a": false,
					"b": 2.0,
				},
				[]Attribute{unknownAttr("c")},
			),
			out: types.Unknown{6},
		},
		{
			name: "in_list",
			expr: `6 in [2, 12, 6]`,
		},
		{
			name: "in_map",
			expr: `'other-key' in {'key': null, 'other-key': 42}`,
		},
		{
			name: "index",
			expr: `m['key'][1] == 42u && m['null'] == null`,
			env: []*exprpb.Decl{
				decls.NewIdent("m", decls.NewMapType(decls.String, decls.Dyn), nil),
			},
			in: map[string]interface{}{
				"m": map[string]interface{}{
					"key":  []uint{21, 42},
					"null": nil,
				},
			},
		},
		{
			name: "index_relative",
			expr: `([[[1]], [[2]], [[3]]][0][0] + [2, 3, {'four': {'five': 'six'}}])[3].four.five == 'six'`,
		},
		{
			name: "literal_bool_false",
			expr: `false`,
			out:  types.False,
		},
		{
			name: "literal_bool_true",
			expr: `true`,
		},
		{
			name: "literal_null",
			expr: `null`,
			out:  types.NullValue,
		},
		{
			name: "literal_list",
			expr: `[1, 2, 3]`,
			out:  []int64{1, 2, 3},
		},
		{
			name: "literal_map",
			expr: `{'hi': 21, 'world': 42u}`,
			out: map[string]interface{}{
				"hi":    21,
				"world": uint(42),
			},
		},
		{
			name:  "literal_pb3_msg",
			pkg:   "google.api.expr",
			types: []proto.Message{&exprpb.Expr{}},
			expr: `v1alpha1.Expr{
				id: 1,
				const_expr: v1alpha1.Constant{
					string_value: "oneof_test"
				}
			}`,
			out: &exprpb.Expr{Id: 1,
				ExprKind: &exprpb.Expr_ConstExpr{
					ConstExpr: &exprpb.Constant{
						ConstantKind: &exprpb.Constant_StringValue{
							StringValue: "oneof_test"}}}},
		},
		{
			name:  "literal_pb_enum",
			pkg:   "google.expr.proto3.test",
			types: []proto.Message{&proto3pb.TestAllTypes{}},
			expr: `TestAllTypes{
				repeated_nested_enum: [
					0,
					TestAllTypes.NestedEnum.BAZ,
					TestAllTypes.NestedEnum.BAR],
				repeated_int32: [
					TestAllTypes.NestedEnum.FOO,
					TestAllTypes.NestedEnum.BAZ]}`,
			out: &proto3pb.TestAllTypes{
				RepeatedNestedEnum: []proto3pb.TestAllTypes_NestedEnum{
					proto3pb.TestAllTypes_FOO,
					proto3pb.TestAllTypes_BAZ,
					proto3pb.TestAllTypes_BAR,
				},
				RepeatedInt32: []int32{0, 2},
			},
		},
		{
			name: "string_to_timestamp",
			expr: `timestamp('1986-04-26T01:23:40Z')`,
			out:  &tpb.Timestamp{Seconds: 514862620},
		},
		{
			name: "macro_all_non_strict",
			expr: `![0, 2, 4].all(x, 4/x != 2 && 4/(4-x) != 2)`,
		},
		{
			name: "macro_all_non_strict_var",
			expr: `code == "111" && ["a", "b"].all(x, x in tags)
				|| code == "222" && ["a", "b"].all(x, x in tags)`,
			env: []*exprpb.Decl{
				decls.NewIdent("code", decls.String, nil),
				decls.NewIdent("tags", decls.NewListType(decls.String), nil),
			},
			in: map[string]interface{}{
				"code": "222",
				"tags": []string{"a", "b"},
			},
		},
		{
			name: "macro_exists_lit",
			expr: `[1, 2, 3, 4, 5u, 1.0].exists(e, type(e) == uint)`,
		},
		{
			name: "macro_exists_nonstrict",
			expr: `[0, 2, 4].exists(x, 4/x == 2 && 4/(4-x) == 2)`,
		},
		{
			name: "macro_exists_var",
			expr: `elems.exists(e, type(e) == uint)`,
			env: []*exprpb.Decl{
				decls.NewIdent("elems", decls.NewListType(decls.Dyn), nil),
			},
			in: map[string]interface{}{
				"elems": []interface{}{0, 1, 2, 3, 4, uint(5), 6},
			},
		},
		{
			name: "macro_exists_one",
			expr: `[1, 2, 3].exists_one(x, (x % 2) == 0)`,
		},
		{
			name: "macro_filter",
			expr: `[1, 2, 3].filter(x, x > 2) == [3]`,
		},
		{
			name: "macro_has_map_key",
			expr: `has({'a':1}.a) && !has({}.a)`,
		},
		{
			name:  "macro_has_pb3_msg_field",
			types: []proto.Message{&exprpb.ParsedExpr{}},
			pkg:   "google.api.expr.v1alpha1",
			expr: `has(v1alpha1.ParsedExpr{expr:Expr{id: 1}}.expr)
				&& !has(expr.v1alpha1.ParsedExpr{expr:Expr{id: 1}}.source_info)`,
		},
		{
			name: "macro_map",
			expr: `[1, 2, 3].map(x, x * 2) == [2, 4, 6]`,
		},
		{
			name: "matches",
			expr: `input.matches('k.*')
				&& !'foo'.matches('k.*')
				&& !'bar'.matches('k.*')
				&& 'kilimanjaro'.matches('.*ro')`,
			env: []*exprpb.Decl{
				decls.NewIdent("input", decls.String, nil),
			},
			in: map[string]interface{}{
				"input": "kathmandu",
			},
		},
		{
			name: "or_true_1st",
			expr: `ai == 20 || ar["foo"] == "bar"`,
			env: []*exprpb.Decl{
				decls.NewIdent("ai", decls.Int, nil),
				decls.NewIdent("ar", decls.NewMapType(decls.String, decls.String), nil),
			},
			in: map[string]interface{}{
				"ai": 20,
				"ar": map[string]string{
					"foo": "bar",
				},
			},
		},
		{
			name: "or_true_2nd",
			expr: `ai == 20 || ar["foo"] == "bar"`,
			env: []*exprpb.Decl{
				decls.NewIdent("ai", decls.Int, nil),
				decls.NewIdent("ar", decls.NewMapType(decls.String, decls.String), nil),
			},
			in: map[string]interface{}{
				"ai": 2,
				"ar": map[string]string{
					"foo": "bar",
				},
			},
		},
		{
			name: "or_false",
			expr: `ai == 20 || ar["foo"] == "bar"`,
			env: []*exprpb.Decl{
				decls.NewIdent("ai", decls.Int, nil),
				decls.NewIdent("ar", decls.NewMapType(decls.String, decls.String), nil),
			},
			in: map[string]interface{}{
				"ai": 2,
				"ar": map[string]string{
					"foo": "baz",
				},
			},
			out: types.False,
		},
		{
			name: "pkg_qualified_id",
			expr: `b.c.d != 10`,
			pkg:  "a.b",
			env: []*exprpb.Decl{
				decls.NewIdent("a.b.c.d", decls.Int, nil),
			},
			in: map[string]interface{}{
				"a.b.c.d": 9,
			},
		},
		{
			name:      "pkg_qualified_id_unchecked",
			expr:      `c.d != 10`,
			unchecked: true,
			pkg:       "a.b",
			in: map[string]interface{}{
				"a.c.d": 9,
			},
		},
		{
			name:      "pkg_qualified_index_unchecked",
			expr:      `b.c['d'] == 10`,
			unchecked: true,
			pkg:       "a.b",
			in: map[string]interface{}{
				"a.b.c": map[string]int{
					"d": 10,
				},
			},
		},
		{
			name: "select_key",
			expr: `m.strMap['val'] == 'string'
				&& m.floatMap['val'] == 1.5
				&& m.doubleMap['val'] == -2.0
				&& m.intMap['val'] == -3
				&& m.int32Map['val'] == 4
				&& m.int64Map['val'] == -5
				&& m.uintMap['val'] == 6u
				&& m.uint32Map['val'] == 7u
				&& m.uint64Map['val'] == 8u
				&& m.boolMap['val'] == true
				&& m.boolMap['val'] != false`,
			env: []*exprpb.Decl{
				decls.NewIdent("m", decls.NewMapType(decls.String, decls.Dyn), nil),
			},
			in: map[string]interface{}{
				"m": map[string]interface{}{
					"strMap":    map[string]string{"val": "string"},
					"floatMap":  map[string]float32{"val": 1.5},
					"doubleMap": map[string]float64{"val": -2.0},
					"intMap":    map[string]int{"val": -3},
					"int32Map":  map[string]int32{"val": 4},
					"int64Map":  map[string]int64{"val": -5},
					"uintMap":   map[string]uint{"val": 6},
					"uint32Map": map[string]uint32{"val": 7},
					"uint64Map": map[string]uint64{"val": 8},
					"boolMap":   map[string]bool{"val": true},
				},
			},
		},
		{
			name: "select_index",
			expr: `m.strList[0] == 'string'
				&& m.floatList[0] == 1.5
				&& m.doubleList[0] == -2.0
				&& m.intList[0] == -3
				&& m.int32List[0] == 4
				&& m.int64List[0] == -5
				&& m.uintList[0] == 6u
				&& m.uint32List[0] == 7u
				&& m.uint64List[0] == 8u
				&& m.boolList[0] == true
				&& m.boolList[1] != true
				&& m.ifaceList[0] == {}`,
			env: []*exprpb.Decl{
				decls.NewIdent("m", decls.NewMapType(decls.String, decls.Dyn), nil),
			},
			in: map[string]interface{}{
				"m": map[string]interface{}{
					"strList":    []string{"string"},
					"floatList":  []float32{1.5},
					"doubleList": []float64{-2.0},
					"intList":    []int{-3},
					"int32List":  []int32{4},
					"int64List":  []int64{-5},
					"uintList":   []uint{6},
					"uint32List": []uint32{7},
					"uint64List": []uint64{8},
					"boolList":   []bool{true, false},
					"ifaceList":  []interface{}{map[string]string{}},
				},
			},
		},
		{
			name: "select_field",
			expr: `a.b.c
				&& pb3.repeated_nested_enum[0] == test.TestAllTypes.NestedEnum.BAR
				&& json.list[0] == 'world'`,
			pkg:   "google.expr.proto3",
			types: []proto.Message{&proto3pb.TestAllTypes{}},
			env: []*exprpb.Decl{
				decls.NewIdent("a.b", decls.NewMapType(decls.String, decls.Bool), nil),
				decls.NewIdent("pb3", decls.NewObjectType("google.expr.proto3.test.TestAllTypes"), nil),
				decls.NewIdent("json", decls.NewMapType(decls.String, decls.Dyn), nil),
			},
			in: map[string]interface{}{
				"a.b": map[string]bool{
					"c": true,
				},
				"pb3": &proto3pb.TestAllTypes{
					RepeatedNestedEnum: []proto3pb.TestAllTypes_NestedEnum{proto3pb.TestAllTypes_BAR},
				},
				"json": &structpb.Value{
					Kind: &structpb.Value_StructValue{
						StructValue: &structpb.Struct{
							Fields: map[string]*structpb.Value{
								"list": {Kind: &structpb.Value_ListValue{
									ListValue: &structpb.ListValue{
										Values: []*structpb.Value{
											&structpb.Value{Kind: &structpb.Value_StringValue{
												StringValue: "world",
											}},
										},
									},
								}},
							},
						},
					},
				},
			},
		},
<<<<<<< HEAD
		{
			name: "select_pb2_primitive_fields",
			expr: `a.single_int32 == a.single_int64 &&
				a.single_uint32 == a.single_uint64 &&
				a.single_float == a.single_double &&
				!a.single_bool &&
				"" == a.single_string`,
			pkg:   "google.expr.proto2.test",
			types: []proto.Message{&proto2pb.TestAllTypes{}},
			env: []*exprpb.Decl{
				decls.NewIdent("a", decls.NewObjectType("google.expr.proto2.test.TestAllTypes"), nil),
			},
			in: map[string]interface{}{
				"a": &proto2pb.TestAllTypes{},
=======
		// pb2 primitive fields may have default values set.
		{
			name: "select_pb2_primitive_fields",
			expr: `a.single_int32 == -32
			&& a.single_int64 == -64
			&& a.single_uint32 == 32u
			&& a.single_uint64 == 64u
			&& a.single_float == 3.0
			&& a.single_double == 6.4
			&& a.single_bool
			&& "empty" == a.single_string`,
			types: []proto.Message{&proto2pb.TestAllTypes{}},
			in: map[string]interface{}{
				"a": &proto2pb.TestAllTypes{},
			},
			env: []*exprpb.Decl{
				decls.NewIdent("a", decls.NewObjectType("google.expr.proto2.test.TestAllTypes"), nil),
			},
		},
		// Wrapper type nil or value test.
		{
			name: "select_pb3_wrapper_fields",
			expr: `!has(a.single_int32_wrapper) && a.single_int32_wrapper == null
				&& has(a.single_int64_wrapper) && a.single_int64_wrapper == 0
				&& has(a.single_string_wrapper) && a.single_string_wrapper == "hello"
				&& a.single_int64_wrapper == google.protobuf.Int32Value{value: 0}`,
			types: []proto.Message{&proto3pb.TestAllTypes{}},
			env: []*exprpb.Decl{
				decls.NewIdent("a", decls.NewObjectType("google.expr.proto3.test.TestAllTypes"), nil),
			},
			in: map[string]interface{}{
				"a": &proto3pb.TestAllTypes{
					SingleInt64Wrapper:  &wrapperspb.Int64Value{},
					SingleStringWrapper: &wrapperspb.StringValue{Value: "hello"},
				},
>>>>>>> b9820d27
			},
		},
		{
			name:  "select_pb3_enum_field",
			expr:  `a.repeated_nested_enum[0]`,
			pkg:   "google.expr.proto3.test",
			types: []proto.Message{&proto3pb.TestAllTypes{}},
			env: []*exprpb.Decl{
				decls.NewIdent("a", decls.NewObjectType("google.expr.proto3.test.TestAllTypes"), nil),
			},
			in: map[string]interface{}{
				"a": &proto3pb.TestAllTypes{
					RepeatedNestedEnum: []proto3pb.TestAllTypes_NestedEnum{
						proto3pb.TestAllTypes_BAR,
					},
				},
			},
			out: int64(1),
		},
		{
			name: "select_relative",
			expr: `json('{"hi":"world"}').hi == 'world'`,
			env: []*exprpb.Decl{
				decls.NewFunction("json",
					decls.NewOverload("string_to_json",
						[]*exprpb.Type{decls.String}, decls.Dyn)),
			},
			funcs: []*functions.Overload{
				&functions.Overload{
					Operator: "json",
					Unary: func(val ref.Val) ref.Val {
						str, ok := val.(types.String)
						if !ok {
							return types.ValOrErr(val, "no such overload")
						}
						m := make(map[string]interface{})
						err := json.Unmarshal([]byte(str), &m)
						if err != nil {
							return types.NewErr("invalid json: %v", err)
						}
						return types.DefaultTypeAdapter.NativeToValue(m)
					},
				},
			},
		},
		{
			name: "select_subsumed_field",
			expr: `a.b.c`,
			env: []*exprpb.Decl{
				decls.NewIdent("a.b.c", decls.Int, nil),
				decls.NewIdent("a.b", decls.NewMapType(decls.String, decls.String), nil),
			},
			in: map[string]interface{}{
				"a.b.c": 10,
				"a.b": map[string]string{
					"c": "ten",
				},
			},
			out: types.Int(10),
<<<<<<< HEAD
		},
		{
			name:      "select_unknown_attribute",
			expr:      `val.input.expr.id == 10 && 9 != val.input.expr.id`,
			pkg:       "test",
			unchecked: true,
			in: partialInput(
				map[string]interface{}{},
				[]Attribute{unknownAttr("val.input")},
			),
			out: types.Unknown{2},
		},
		{
			name:      "select_resolved_attribute",
			expr:      `val.input.expr.call_expr.function != 'one' || val.input.expr.id == 10`,
			types:     []proto.Message{&exprpb.ParsedExpr{}},
			unchecked: true,
			in: partialInput(
				map[string]interface{}{
					"val.input": &exprpb.ParsedExpr{Expr: &exprpb.Expr{Id: 10}},
				},
				[]Attribute{unknownAttr("val.input", "expr", "call_expr")},
			),
=======
>>>>>>> b9820d27
		},
	}
)

func BenchmarkInterpreter(b *testing.B) {
	for _, tst := range testData {
		prg, vars, err := program(&tst, Optimize())
		if err != nil {
			b.Fatal(err)
		}
		// Benchmark the eval.
		b.Run(tst.name, func(bb *testing.B) {
			b.ResetTimer()
			b.ReportAllocs()
			for i := 0; i < bb.N; i++ {
				prg.Eval(vars)
			}
		})
	}
}

func TestInterpreter(t *testing.T) {
	for _, tst := range testData {
		tc := tst
		prg, vars, err := program(&tc)
		if err != nil {
			t.Fatalf("%s: %v", tc.name, err)
		}
		t.Run(tc.name, func(tt *testing.T) {
			var want ref.Val = types.True
			if tc.out != nil {
				want = tc.out.(ref.Val)
			}
			got := prg.Eval(vars)
			gotUnk, isUnk := got.(types.Unknown)
			wantUnk, expectUnk := want.(types.Unknown)
			if isUnk && expectUnk {
				if !reflect.DeepEqual(gotUnk, wantUnk) {
					tt.Errorf("Got %v, wanted %v", got, want)
					return
				}
			} else if got.Equal(want) != types.True {
				tt.Errorf("Got %v, wanted %v", got, want)
				return
			}
			state := NewEvalState()
			opts := map[string]InterpretableDecorator{
				"optimize":   Optimize(),
				"exhaustive": ExhaustiveEval(state),
				"track":      TrackState(state),
			}
			for mode, opt := range opts {
				prg, vars, _ = program(&tc, opt)
				tt.Run(mode, func(ttt *testing.T) {
					got := prg.Eval(vars)
					gotUnk, isUnk := got.(types.Unknown)
					wantUnk, expectUnk := want.(types.Unknown)
					if isUnk && expectUnk {
						if !reflect.DeepEqual(gotUnk, wantUnk) {
							ttt.Errorf("Got %v, wanted %v", got, want)
						}
					} else if got.Equal(want) != types.True {
						ttt.Errorf("Got %v, wanted %v", got, want)
					}
					state.Reset()
				})
			}
		})
	}
}

func TestInterpreter_ExhaustiveConditionalExpr(t *testing.T) {
	src := common.NewTextSource(`a ? b < 1.0 : c == ['hello']`)
	parsed, errors := parser.Parse(src)
	if len(errors.GetErrors()) != 0 {
		t.Errorf(errors.ToDisplayString())
	}

	state := NewEvalState()
	reg := types.NewRegistry(&exprpb.ParsedExpr{})
	intr := NewStandardInterpreter(packages.DefaultPackage, reg, reg, NewResolver(reg))
	interpretable, _ := intr.NewUncheckedInterpretable(
		parsed.GetExpr(),
		ExhaustiveEval(state))
	vars, _ := NewActivation(map[string]interface{}{
		"a": types.True,
		"b": types.Double(0.999),
		"c": types.NewStringList(reg, []string{"hello"})})
	result := interpretable.Eval(vars)
	// Operator "_==_" is at Expr 7, should be evaluated in exhaustive mode
	// even though "a" is true
	ev, _ := state.Value(7)
	// "==" should be evaluated in exhaustive mode though unnecessary
	if ev != types.True {
		t.Errorf("Else expression expected to be true, got: %v", ev)
	}
	if result != types.True {
		t.Errorf("Expected true, got: %v", result)
	}
}

func TestInterpreter_ExhaustiveConditionalExprErr(t *testing.T) {
	// a ? b < 1.0 : c == ["hello"]
	// Operator "<" is at Expr 3, "_==_" is at Expr 6.
	// Both should be evaluated in exhaustive mode though a is not provided
	src := common.NewTextSource(`a ? b < 1.0 : c == ['hello']`)
	parsed, errors := parser.Parse(src)
	if len(errors.GetErrors()) != 0 {
		t.Errorf(errors.ToDisplayString())
	}

	state := NewEvalState()
	dispatcher := NewDispatcher()
	dispatcher.Add(functions.StandardOverloads()...)
	reg := types.NewRegistry()
	unkInterp := NewInterpreter(
		dispatcher, packages.NewPackage("test"),
		reg, reg, NewUnknownResolver(NewResolver(reg)))
	i, err := unkInterp.NewUncheckedInterpretable(
		parsed.GetExpr(),
		ExhaustiveEval(state))
	if err != nil {
		t.Fatal(err)
	}
	vars := partialInput(
		map[string]interface{}{
			"b": types.Double(1.001),
			"c": types.NewStringList(reg, []string{"hello"}),
		},
		[]Attribute{unknownAttr("a")},
	)
	result := i.Eval(vars)
	// "<" (expr 4) should be evaluated in exhaustive mode though unnecessary
	iv, _ := state.Value(4)
	if iv != types.False {
		t.Errorf("If expression expected to be false, got: %v", iv)
	}
	// "==" (expr 7) should be evaluated in exhaustive mode though unnecessary
	ev, _ := state.Value(7)
	if ev != types.True {
		t.Errorf("Else expression expected to be true, got: %v", ev)
	}
	if result.Type() != types.UnknownType {
		t.Errorf("Expected unknown result, got: %v", result)
	}
}

func TestInterpreter_ExhaustiveLogicalOrEquals(t *testing.T) {
	// a || b == "b"
	// Operator "==" is at Expr 4, should be evaluated though "a" is true
	src := common.NewTextSource(`a || b == "b"`)
	parsed, errors := parser.Parse(src)
	if len(errors.GetErrors()) != 0 {
		t.Errorf(errors.ToDisplayString())
	}

	state := NewEvalState()
	reg := types.NewRegistry(&exprpb.Expr{})
	interp := NewStandardInterpreter(packages.NewPackage("test"), reg, reg, NewResolver(reg))
	i, _ := interp.NewUncheckedInterpretable(
		parsed.GetExpr(),
		ExhaustiveEval(state))
	vars, _ := NewActivation(map[string]interface{}{
		"a": true,
		"b": "b",
	})
	result := i.Eval(vars)
	rhv, _ := state.Value(3)
	// "==" should be evaluated in exhaustive mode though unnecessary
	if rhv != types.True {
		t.Errorf("Right hand side expression expected to be true, got: %v", rhv)
	}
	if result != types.True {
		t.Errorf("Expected true, got: %v", result)
	}
}

func TestInterpreter_SetProto2PrimitiveFields(t *testing.T) {
	// Test the use of proto2 primitives within object construction.
	src := common.NewTextSource(
		`input == TestAllTypes{
			single_int32: 1,
			single_int64: 2,
			single_uint32: 3u,
			single_uint64: 4u,
			single_float: -3.3,
			single_double: -2.2,
			single_string: "hello world",
			single_bool: true
		}`)
	parsed, errors := parser.Parse(src)
	if len(errors.GetErrors()) != 0 {
		t.Errorf(errors.ToDisplayString())
	}

	pkgr := packages.NewPackage("google.expr.proto2.test")
	reg := types.NewRegistry(&proto2pb.TestAllTypes{})
	env := checker.NewStandardEnv(pkgr, reg)
	env.Add(decls.NewIdent("input", decls.NewObjectType("google.expr.proto2.test.TestAllTypes"), nil))
	checked, errors := checker.Check(parsed, src, env)
	if len(errors.GetErrors()) != 0 {
		t.Errorf(errors.ToDisplayString())
	}

	i := NewStandardInterpreter(pkgr, reg, reg, NewResolver(reg))
	eval, _ := i.NewInterpretable(checked)
	one := int32(1)
	two := int64(2)
	three := uint32(3)
	four := uint64(4)
	five := float32(-3.3)
	six := float64(-2.2)
	str := "hello world"
	truth := true
	input := &proto2pb.TestAllTypes{
		SingleInt32:  &one,
		SingleInt64:  &two,
		SingleUint32: &three,
		SingleUint64: &four,
		SingleFloat:  &five,
		SingleDouble: &six,
		SingleString: &str,
		SingleBool:   &truth,
	}
	vars, _ := NewActivation(map[string]interface{}{
		"input": reg.NativeToValue(input),
	})
	result := eval.Eval(vars)
	got, ok := result.(ref.Val).Value().(bool)
	if !ok {
		t.Fatalf("Got '%v', wanted 'true'.", result)
	}
	expected := true
	if !reflect.DeepEqual(got, expected) {
		t.Errorf("Could not build object properly. Got '%v', wanted '%v'",
			result.(ref.Val).Value(),
			expected)
	}
}

func unknownAttr(varName string, pathElems ...interface{}) Attribute {
	attr, _ := NewUnknownAttribute(varName, pathElems...)
	return attr
}

func partialInput(bindings interface{}, unknowns []Attribute) Activation {
	pa, _ := NewPartialActivation(bindings, unknowns)
	return pa
}

func program(tst *testCase, opts ...InterpretableDecorator) (Interpretable, Activation, error) {
	// Configure the package.
	pkg := packages.DefaultPackage
	if tst.pkg != "" {
		pkg = packages.NewPackage(tst.pkg)
	}
	reg := types.NewRegistry()
	if tst.types != nil {
		reg = types.NewRegistry(tst.types...)
	}
	// Configure the environment.
	env := checker.NewStandardEnv(pkg, reg)
	if tst.env != nil {
		env.Add(tst.env...)
	}
	// Configure the program input.
	vars := EmptyActivation()
	if tst.in != nil {
		vars, _ = NewActivation(tst.in)
	}
	_, isPartial := vars.(PartialActivation)
	// Adapt the test output, if needed.
	if tst.out != nil {
		tst.out = reg.NativeToValue(tst.out)
	}

	// Configure the interpreter.
	resolver := NewResolver(reg)
	if isPartial {
		resolver = NewUnknownResolver(resolver)
	}
	disp := NewDispatcher()
	disp.Add(functions.StandardOverloads()...)
	if tst.funcs != nil {
		disp.Add(tst.funcs...)
	}
	interp := NewInterpreter(disp, pkg, reg, reg, resolver)

	// Parse the expression.
	s := common.NewTextSource(tst.expr)
	parsed, errs := parser.Parse(s)
	if len(errs.GetErrors()) != 0 {
		return nil, nil, errors.New(errs.ToDisplayString())
	}
	if tst.unchecked {
		// Build the program plan.
		prg, err := interp.NewUncheckedInterpretable(
			parsed.GetExpr(), opts...)
		if err != nil {
			return nil, nil, err
		}
		return prg, vars, nil
	}
	// Check the expression.
	checked, errs := checker.Check(parsed, s, env)
	if len(errs.GetErrors()) != 0 {
		return nil, nil, errors.New(errs.ToDisplayString())
	}
	// Build the program plan.
	prg, err := interp.NewInterpretable(checked, opts...)
	if err != nil {
		return nil, nil, err
	}
	return prg, vars, nil
}<|MERGE_RESOLUTION|>--- conflicted
+++ resolved
@@ -36,11 +36,8 @@
 
 	structpb "github.com/golang/protobuf/ptypes/struct"
 	tpb "github.com/golang/protobuf/ptypes/timestamp"
-<<<<<<< HEAD
-=======
 	wrapperspb "github.com/golang/protobuf/ptypes/wrappers"
 
->>>>>>> b9820d27
 	exprpb "google.golang.org/genproto/googleapis/api/expr/v1alpha1"
 )
 
@@ -52,19 +49,11 @@
 	types     []proto.Message
 	funcs     []*functions.Overload
 	unchecked bool
-<<<<<<< HEAD
 
 	in  interface{}
 	out interface{}
 }
 
-=======
-
-	in  interface{}
-	out interface{}
-}
-
->>>>>>> b9820d27
 var (
 	testData = []testCase{
 		{
@@ -570,22 +559,6 @@
 				},
 			},
 		},
-<<<<<<< HEAD
-		{
-			name: "select_pb2_primitive_fields",
-			expr: `a.single_int32 == a.single_int64 &&
-				a.single_uint32 == a.single_uint64 &&
-				a.single_float == a.single_double &&
-				!a.single_bool &&
-				"" == a.single_string`,
-			pkg:   "google.expr.proto2.test",
-			types: []proto.Message{&proto2pb.TestAllTypes{}},
-			env: []*exprpb.Decl{
-				decls.NewIdent("a", decls.NewObjectType("google.expr.proto2.test.TestAllTypes"), nil),
-			},
-			in: map[string]interface{}{
-				"a": &proto2pb.TestAllTypes{},
-=======
 		// pb2 primitive fields may have default values set.
 		{
 			name: "select_pb2_primitive_fields",
@@ -621,7 +594,6 @@
 					SingleInt64Wrapper:  &wrapperspb.Int64Value{},
 					SingleStringWrapper: &wrapperspb.StringValue{Value: "hello"},
 				},
->>>>>>> b9820d27
 			},
 		},
 		{
@@ -681,7 +653,6 @@
 				},
 			},
 			out: types.Int(10),
-<<<<<<< HEAD
 		},
 		{
 			name:      "select_unknown_attribute",
@@ -705,8 +676,6 @@
 				},
 				[]Attribute{unknownAttr("val.input", "expr", "call_expr")},
 			),
-=======
->>>>>>> b9820d27
 		},
 	}
 )
