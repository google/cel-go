#!/bin/bash
mkdir -p artifacts
touch artifacts/junit_01.xml

input="./bazel-out/k8-fastbuild/testlogs/conformance/ct/test.xml"

head -2 $input > artifacts/junit_01.xml
<<<<<<< HEAD
echo "<testsuite>"

=======
echo "<testsuite>" >> artifacts/junit_01.xml
>>>>>>> d96847b0
while IFS= read -r line
do
  testline=$(echo $line | cut -c1-3)
  extendline=$(echo $line | cut -c1-4)
  testcase='<testcase name="'
  testend='">'
  close_testcase="</testcase>"

  if [ $testline = "---" ] && [ $extendline != '----' ]
  then
    status=$(echo $line | cut -c4-8)
    name=$(echo $line | tail -c +11 | head -c -9)
    echo "$testcase$name$testend" >> artifacts/junit_01.xml
    echo $status >> artifacts/junit_01.xml
    if [ $status = "FAIL" ]
    then
      read line1
      echo $line1 >> artifacts/junit_01.xml
    fi
    echo $close_testcase >> artifacts/junit_01.xml
  fi
done < "$input"
tail -2 $input >> artifacts/junit_01.xml

comma=","
quote='"'
startdate=$(date +%s)
timestamp='"timestamp": '
time_string="$timestamp$startdate$comma"

result='"result": "'
test_string=$(tail -n 4 artifacts/junit_01.xml | head -n 1 | cut -c1-4)

if [ $test_string = "PASS" ]
then
  test="SUCCESS"
else
  test="FAILURE"
fi
result_string="$result$test$quote"

filedir=$(cat _DATE)
mkdir -p $filedir

touch ./$filedir/build-log.txt

echo "{" > ./$filedir/finished.json
echo "$time_string" >> ./$filedir/finished.json
echo "$result_string" >> ./$filedir/finished.json
echo "}" >> ./$filedir/finished.json

mv started.json ./$filedir/started.json
mv artifacts ./$filedir/artifacts<|MERGE_RESOLUTION|>--- conflicted
+++ resolved
@@ -5,12 +5,8 @@
 input="./bazel-out/k8-fastbuild/testlogs/conformance/ct/test.xml"
 
 head -2 $input > artifacts/junit_01.xml
-<<<<<<< HEAD
-echo "<testsuite>"
+echo "<testsuite>" >> artifacts/junit_01.xml
 
-=======
-echo "<testsuite>" >> artifacts/junit_01.xml
->>>>>>> d96847b0
 while IFS= read -r line
 do
   testline=$(echo $line | cut -c1-3)
