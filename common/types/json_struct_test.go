--- conflicted
+++ resolved
@@ -68,15 +68,9 @@
 
 func TestJsonStruct_ConvertToNative_Any(t *testing.T) {
 	structVal := &structpb.Struct{
-<<<<<<< HEAD
-		Fields:map[string]*structpb.Value{
-			"first":  {Kind:&structpb.Value_StringValue{"hello"}},
-			"second": {Kind:&structpb.Value_NumberValue{1}}}}
-=======
 		Fields: map[string]*structpb.Value{
 			"first":  {Kind: &structpb.Value_StringValue{"hello"}},
 			"second": {Kind: &structpb.Value_NumberValue{1}}}}
->>>>>>> 97dcd37b
 	mapVal := NewJsonStruct(structVal)
 	anyVal, err := mapVal.ConvertToNative(anyValueType)
 	if err != nil {
