// Copyright 2018 Google LLC
//
// Licensed under the Apache License, Version 2.0 (the "License");
// you may not use this file except in compliance with the License.
// You may obtain a copy of the License at
//
//      http://www.apache.org/licenses/LICENSE-2.0
//
// Unless required by applicable law or agreed to in writing, software
// distributed under the License is distributed on an "AS IS" BASIS,
// WITHOUT WARRANTIES OR CONDITIONS OF ANY KIND, either express or implied.
// See the License for the specific language governing permissions and
// limitations under the License.

package types

import (
	"bytes"
	"github.com/golang/protobuf/proto"
	"github.com/golang/protobuf/ptypes"
	"github.com/golang/protobuf/ptypes/struct"
	"github.com/google/cel-go/common/types/ref"
	"github.com/google/cel-go/common/types/traits"
	expr "github.com/google/cel-spec/proto/v1/syntax"
	"reflect"
	"testing"
)

func TestTypeProvider_NewValue(t *testing.T) {
	typeProvider := NewProvider(&expr.ParsedExpr{})
	if sourceInfo := typeProvider.NewValue(
		"google.api.expr.v1.SourceInfo",
		map[string]ref.Value{
			"location":     String("TestTypeProvider_NewValue"),
			"line_offsets": NewDynamicList([]int64{0, 2}),
			"positions":    NewDynamicMap(map[int64]int64{1: 2, 2: 4}),
		}); IsError(sourceInfo) {
		t.Error(sourceInfo)
	} else {
		info := sourceInfo.Value().(*expr.SourceInfo)
		if info.Location != "TestTypeProvider_NewValue" ||
			!reflect.DeepEqual(info.LineOffsets, []int32{0, 2}) ||
			!reflect.DeepEqual(info.Positions, map[int64]int32{1: 2, 2: 4}) {
			t.Errorf("Source info not properly configured: %v", info)
		}
	}
}

func TestTypeProvider_NewValue_OneofFields(t *testing.T) {
	typeProvider := NewProvider(&expr.ParsedExpr{})
	if exp := typeProvider.NewValue(
		"google.api.expr.v1.Expr",
		map[string]ref.Value{
			"literal_expr": NewObject(&expr.Literal{LiteralKind: &expr.Literal_StringValue{StringValue: "oneof"}}),
		}); IsError(exp) {
		t.Error(exp)
	} else {
		e := exp.Value().(*expr.Expr)
		if e.GetLiteralExpr().GetStringValue() != "oneof" {
			t.Errorf("Expr with oneof could not be created: %v", e)
		}
	}
}

func TestTypeProvider_Getters(t *testing.T) {
	typeProvider := NewProvider(&expr.ParsedExpr{})
	if sourceInfo := typeProvider.NewValue(
		"google.api.expr.v1.SourceInfo",
		map[string]ref.Value{
			"location":     String("TestTypeProvider_GetFieldValue"),
			"line_offsets": NewDynamicList([]int64{0, 2}),
			"positions":    NewDynamicMap(map[int64]int64{1: 2, 2: 4}),
		}); IsError(sourceInfo) {
		t.Error(sourceInfo)
	} else {
		si := sourceInfo.(traits.Indexer)
		if loc := si.Get(String("location")); IsError(loc) {
			t.Error(loc)
		} else if loc.(String) != "TestTypeProvider_GetFieldValue" {
			t.Errorf("Expected %s, got %s",
				"TestTypeProvider_GetFieldValue",
				loc)
		}
		if pos := si.Get(String("positions")); IsError(pos) {
			t.Error(pos)
		} else if pos.Equal(NewDynamicMap(map[int64]int32{1: 2, 2: 4})) != True {
			t.Errorf("Expected map[int64]int32, got %v", pos)
		} else if posKeyVal := pos.(traits.Indexer).Get(Int(1)); IsError(posKeyVal) {
			t.Error(posKeyVal)
		} else if posKeyVal.(Int) != 2 {
			t.Error("Expected value to be int64, not int32")
		}
		if offsets := si.Get(String("line_offsets")); IsError(offsets) {
			t.Error(offsets)
		} else if offset1 := offsets.(traits.Lister).Get(Int(1)); IsError(offset1) {
			t.Error(offset1)
		} else if offset1.(Int) != 2 {
			t.Errorf("Expected index 1 to be value 2, was %v", offset1)
		}
	}
}

func TestValue_ConvertToNative(t *testing.T) {
	// Core type conversion tests.
	expectValueToNative(t, True, true)
	expectValueToNative(t, Int(-1), int32(-1))
	expectValueToNative(t, Int(2), int64(2))
	expectValueToNative(t, Uint(3), uint32(3))
	expectValueToNative(t, Uint(4), uint64(4))
	expectValueToNative(t, Double(5.5), float32(5.5))
	expectValueToNative(t, Double(-5.5), float64(-5.5))
	expectValueToNative(t, String("hello"), "hello")
	expectValueToNative(t, Bytes("world"), []byte("world"))
	expectValueToNative(t, NewDynamicList([]int64{1, 2, 3}), []int32{1, 2, 3})
	expectValueToNative(t, NewDynamicMap(map[int64]int64{1: 1, 2: 1, 3: 1}),
		map[int32]int32{1: 1, 2: 1, 3: 1})

	// Null conversion tests.
	expectValueToNative(t, Null(structpb.NullValue_NULL_VALUE), structpb.NullValue_NULL_VALUE)

	// Proto conversion tests.
	parsedExpr := &expr.ParsedExpr{}
	expectValueToNative(t, NewObject(parsedExpr), parsedExpr)
}

func TestNativeToValue_Any(t *testing.T) {
	// NullValue
	anyValue, err := NullValue.ConvertToNative(anyValueType)
	if err != nil {
		t.Error(err)
	}
	expectNativeToValue(t, anyValue, NullValue)
<<<<<<< HEAD

	// Json Struct
	anyValue, err = ptypes.MarshalAny(&structpb.Value{
		Kind: &structpb.Value_StructValue{
			StructValue: &structpb.Struct{
				Fields: map[string]*structpb.Value{
					"a": {Kind: &structpb.Value_StringValue{StringValue: "world"}},
					"b": {Kind: &structpb.Value_StringValue{StringValue: "five!"}}}}}})
	if err != nil {
		t.Error(err)
	}
	expected := NewJsonStruct(&structpb.Struct{
		Fields: map[string]*structpb.Value{
			"a": {Kind: &structpb.Value_StringValue{StringValue: "world"}},
			"b": {Kind: &structpb.Value_StringValue{StringValue: "five!"}}}})
	expectNativeToValue(t, anyValue, expected)

	//Json List
	anyValue, err = ptypes.MarshalAny(&structpb.Value{
		Kind: &structpb.Value_ListValue{
			ListValue: &structpb.ListValue{
				Values: []*structpb.Value{
					{Kind: &structpb.Value_StringValue{StringValue: "world"}},
					{Kind: &structpb.Value_StringValue{StringValue: "five!"}}}}}})
	if err != nil {
		t.Error(err)
	}
	expected = NewJsonList(&structpb.ListValue{
		Values: []*structpb.Value{
			{Kind: &structpb.Value_StringValue{StringValue: "world"}},
			{Kind: &structpb.Value_StringValue{StringValue: "five!"}}}})
	expectNativeToValue(t, anyValue, expected)

	// Object
	pbMessage := expr.ParsedExpr{
		SourceInfo: &expr.SourceInfo{
			LineOffsets: []int32{1, 2, 3}}}
	anyValue, err = ptypes.MarshalAny(&pbMessage)
	if err != nil {
		t.Error(err)
	}
	expectNativeToValue(t, anyValue, NewObject(&pbMessage))
}

=======

	// Json Struct
	anyValue, err = ptypes.MarshalAny(&structpb.Value{
		Kind: &structpb.Value_StructValue{
			StructValue: &structpb.Struct{
				Fields: map[string]*structpb.Value{
					"a": {Kind: &structpb.Value_StringValue{StringValue: "world"}},
					"b": {Kind: &structpb.Value_StringValue{StringValue: "five!"}}}}}})
	if err != nil {
		t.Error(err)
	}
	expected := NewJsonStruct(&structpb.Struct{
		Fields: map[string]*structpb.Value{
			"a": {Kind: &structpb.Value_StringValue{StringValue: "world"}},
			"b": {Kind: &structpb.Value_StringValue{StringValue: "five!"}}}})
	expectNativeToValue(t, anyValue, expected)

	//Json List
	anyValue, err = ptypes.MarshalAny(&structpb.Value{
		Kind: &structpb.Value_ListValue{
			ListValue: &structpb.ListValue{
				Values: []*structpb.Value{
					{Kind: &structpb.Value_StringValue{StringValue: "world"}},
					{Kind: &structpb.Value_StringValue{StringValue: "five!"}}}}}})
	if err != nil {
		t.Error(err)
	}
	expected = NewJsonList(&structpb.ListValue{
		Values: []*structpb.Value{
			{Kind: &structpb.Value_StringValue{StringValue: "world"}},
			{Kind: &structpb.Value_StringValue{StringValue: "five!"}}}})
	expectNativeToValue(t, anyValue, expected)

	// Object
	pbMessage := expr.ParsedExpr{
		SourceInfo: &expr.SourceInfo{
			LineOffsets: []int32{1, 2, 3}}}
	anyValue, err = ptypes.MarshalAny(&pbMessage)
	if err != nil {
		t.Error(err)
	}
	expectNativeToValue(t, anyValue, NewObject(&pbMessage))
}

>>>>>>> 97dcd37b
func TestNativeToValue_Json(t *testing.T) {
	// Json primitive conversion test.
	expectNativeToValue(t,
		&structpb.Value{Kind: &structpb.Value_BoolValue{}},
		False)
	expectNativeToValue(t,
		&structpb.Value{Kind: &structpb.Value_NumberValue{NumberValue: 1.1}},
		Double(1.1))
	expectNativeToValue(t,
		&structpb.Value{Kind: &structpb.Value_NullValue{
			NullValue: structpb.NullValue_NULL_VALUE}},
		Null(structpb.NullValue_NULL_VALUE))
	expectNativeToValue(t,
		&structpb.Value{Kind: &structpb.Value_StringValue{StringValue: "hello"}},
		String("hello"))

	// Json list conversion.
	expectNativeToValue(t,
		&structpb.Value{
			Kind: &structpb.Value_ListValue{
				ListValue: &structpb.ListValue{
					Values: []*structpb.Value{
						{Kind: &structpb.Value_StringValue{StringValue: "world"}},
						{Kind: &structpb.Value_StringValue{StringValue: "five!"}}}}}},
		NewJsonList(&structpb.ListValue{
			Values: []*structpb.Value{
				{Kind: &structpb.Value_StringValue{StringValue: "world"}},
				{Kind: &structpb.Value_StringValue{StringValue: "five!"}}}}))

	// Json struct conversion.
	expectNativeToValue(t,
		&structpb.Value{
			Kind: &structpb.Value_StructValue{
				StructValue: &structpb.Struct{
					Fields: map[string]*structpb.Value{
						"a": {Kind: &structpb.Value_StringValue{StringValue: "world"}},
						"b": {Kind: &structpb.Value_StringValue{StringValue: "five!"}}}}}},
		NewJsonStruct(&structpb.Struct{
			Fields: map[string]*structpb.Value{
				"a": {Kind: &structpb.Value_StringValue{StringValue: "world"}},
				"b": {Kind: &structpb.Value_StringValue{StringValue: "five!"}}}}))

	// Proto conversion test.
	parsedExpr := &expr.ParsedExpr{}
	expectNativeToValue(t, parsedExpr, NewObject(parsedExpr))
}

func TestNativeToValue_Primitive(t *testing.T) {
	// Core type conversions.
	expectNativeToValue(t, true, True)
	expectNativeToValue(t, int32(-1), Int(-1))
	expectNativeToValue(t, int64(2), Int(2))
	expectNativeToValue(t, uint32(3), Uint(3))
	expectNativeToValue(t, uint64(4), Uint(4))
	expectNativeToValue(t, float32(5.5), Double(5.5))
	expectNativeToValue(t, float64(-5.5), Double(-5.5))
	expectNativeToValue(t, "hello", String("hello"))
	expectNativeToValue(t, []byte("world"), Bytes("world"))
	expectNativeToValue(t, []int32{1, 2, 3}, NewDynamicList([]int32{1, 2, 3}))
	expectNativeToValue(t, map[int32]int32{1: 1, 2: 1, 3: 1},
		NewDynamicMap(map[int32]int32{1: 1, 2: 1, 3: 1}))
	// Null conversion test.
	expectNativeToValue(t, structpb.NullValue_NULL_VALUE, Null(structpb.NullValue_NULL_VALUE))
}

func TestUnsupportedConversion(t *testing.T) {
	if val := NativeToValue(nonConvertable{}); !IsError(val) {
		t.Error("Expected error when converting non-proto struct to proto", val)
	}
}

func expectValueToNative(t *testing.T, in ref.Value, out interface{}) {
	t.Helper()
	if val, err := in.ConvertToNative(reflect.TypeOf(out)); err != nil {
		t.Error(err)
	} else {
		var equals bool
		switch val.(type) {
		case []byte:
			equals = bytes.Equal(val.([]byte), out.([]byte))
		case proto.Message:
			equals = proto.Equal(val.(proto.Message), out.(proto.Message))
		case bool, int32, int64, uint32, uint64, float32, float64, string:
			equals = val == out
		default:
			equals = reflect.DeepEqual(val, out)
		}
		if !equals {
			t.Errorf("Unexpected conversion from expr to proto.\n"+
				"expected: %T, actual: %T", val, out)
		}
	}
}

func expectNativeToValue(t *testing.T, in interface{}, out ref.Value) {
	t.Helper()
	if val := NativeToValue(in); IsError(val) {
		t.Error(val)
	} else {
		if val.Equal(out) != True {
			t.Errorf("Unexpected conversion from expr to proto.\n"+
				"expected: %T, actual: %T", val, out)
		}
	}
}

type nonConvertable struct {
	Field string
}

func BenchmarkTypeProvider_NewValue(b *testing.B) {
	typeProvider := NewProvider(&expr.ParsedExpr{})
	for i := 0; i < b.N; i++ {
		typeProvider.NewValue(
			"google.api.expr.v1.SourceInfo",
			map[string]ref.Value{
				"Location":    String("BenchmarkTypeProvider_NewValue"),
				"LineOffsets": NewDynamicList([]int64{0, 2}),
				"Positions":   NewDynamicMap(map[int64]int64{1: 2, 2: 4}),
			})
	}
}<|MERGE_RESOLUTION|>--- conflicted
+++ resolved
@@ -130,7 +130,6 @@
 		t.Error(err)
 	}
 	expectNativeToValue(t, anyValue, NullValue)
-<<<<<<< HEAD
 
 	// Json Struct
 	anyValue, err = ptypes.MarshalAny(&structpb.Value{
@@ -175,52 +174,6 @@
 	expectNativeToValue(t, anyValue, NewObject(&pbMessage))
 }
 
-=======
-
-	// Json Struct
-	anyValue, err = ptypes.MarshalAny(&structpb.Value{
-		Kind: &structpb.Value_StructValue{
-			StructValue: &structpb.Struct{
-				Fields: map[string]*structpb.Value{
-					"a": {Kind: &structpb.Value_StringValue{StringValue: "world"}},
-					"b": {Kind: &structpb.Value_StringValue{StringValue: "five!"}}}}}})
-	if err != nil {
-		t.Error(err)
-	}
-	expected := NewJsonStruct(&structpb.Struct{
-		Fields: map[string]*structpb.Value{
-			"a": {Kind: &structpb.Value_StringValue{StringValue: "world"}},
-			"b": {Kind: &structpb.Value_StringValue{StringValue: "five!"}}}})
-	expectNativeToValue(t, anyValue, expected)
-
-	//Json List
-	anyValue, err = ptypes.MarshalAny(&structpb.Value{
-		Kind: &structpb.Value_ListValue{
-			ListValue: &structpb.ListValue{
-				Values: []*structpb.Value{
-					{Kind: &structpb.Value_StringValue{StringValue: "world"}},
-					{Kind: &structpb.Value_StringValue{StringValue: "five!"}}}}}})
-	if err != nil {
-		t.Error(err)
-	}
-	expected = NewJsonList(&structpb.ListValue{
-		Values: []*structpb.Value{
-			{Kind: &structpb.Value_StringValue{StringValue: "world"}},
-			{Kind: &structpb.Value_StringValue{StringValue: "five!"}}}})
-	expectNativeToValue(t, anyValue, expected)
-
-	// Object
-	pbMessage := expr.ParsedExpr{
-		SourceInfo: &expr.SourceInfo{
-			LineOffsets: []int32{1, 2, 3}}}
-	anyValue, err = ptypes.MarshalAny(&pbMessage)
-	if err != nil {
-		t.Error(err)
-	}
-	expectNativeToValue(t, anyValue, NewObject(&pbMessage))
-}
-
->>>>>>> 97dcd37b
 func TestNativeToValue_Json(t *testing.T) {
 	// Json primitive conversion test.
 	expectNativeToValue(t,
