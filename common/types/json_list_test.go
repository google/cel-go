// Copyright 2018 Google LLC
//
// Licensed under the Apache License, Version 2.0 (the "License");
// you may not use this file except in compliance with the License.
// You may obtain a copy of the License at
//
//      http://www.apache.org/licenses/LICENSE-2.0
//
// Unless required by applicable law or agreed to in writing, software
// distributed under the License is distributed on an "AS IS" BASIS,
// WITHOUT WARRANTIES OR CONDITIONS OF ANY KIND, either express or implied.
// See the License for the specific language governing permissions and
// limitations under the License.

package types

import (
	"github.com/golang/protobuf/proto"
	"github.com/golang/protobuf/ptypes"
	"github.com/golang/protobuf/ptypes/any"
	"github.com/golang/protobuf/ptypes/struct"
	"reflect"
	"testing"
)

func TestJsonListValue_Add(t *testing.T) {
	listA := NewJsonList(&structpb.ListValue{Values: []*structpb.Value{
		{Kind: &structpb.Value_StringValue{"hello"}},
		{Kind: &structpb.Value_NumberValue{1}}}})
	listB := NewJsonList(&structpb.ListValue{Values: []*structpb.Value{
		{Kind: &structpb.Value_NumberValue{2}},
		{Kind: &structpb.Value_NumberValue{3}}}})
	list := listA.Add(listB)
	nativeVal, err := list.ConvertToNative(jsonListValueType)
	if err != nil {
		t.Error(err)
	}
	expected := &structpb.ListValue{Values: []*structpb.Value{
		{Kind: &structpb.Value_StringValue{"hello"}},
		{Kind: &structpb.Value_NumberValue{1}},
		{Kind: &structpb.Value_NumberValue{2}},
		{Kind: &structpb.Value_NumberValue{3}}}}
	if !proto.Equal(nativeVal.(proto.Message), expected) {
		t.Errorf("Concatenated lists did not combine as expected."+
			" Got '%v', expected '%v'", nativeVal, expected)
	}
}

func TestJsonListValue_Contains(t *testing.T) {
	list := NewJsonList(&structpb.ListValue{Values: []*structpb.Value{
		{Kind: &structpb.Value_StringValue{"hello"}},
		{Kind: &structpb.Value_NumberValue{1}}}})
	if !list.Contains(Double(1)).(Bool) {
		t.Error("Expected value list to contain number '1'", list)
	}
	if list.Contains(Double(2)).(Bool) {
		t.Error("Expected value list to not contain number '2'", list)
	}
}

func TestJsonListValue_ConvertToNative_Json(t *testing.T) {
	list := NewJsonList(&structpb.ListValue{Values: []*structpb.Value{
		{Kind: &structpb.Value_StringValue{"hello"}},
		{Kind: &structpb.Value_NumberValue{1}}}})
	listVal, err := list.ConvertToNative(jsonListValueType)
	if err != nil {
		t.Error(err)
	}
	if listVal != list.Value().(proto.Message) {
		t.Error("List did not convert to its underlying representation.")
	}

	val, err := list.ConvertToNative(jsonValueType)
	if err != nil {
		t.Error(err)
	}
	if !proto.Equal(val.(proto.Message),
		&structpb.Value{Kind: &structpb.Value_ListValue{
			ListValue: listVal.(*structpb.ListValue)}}) {
		t.Errorf("Messages were not equal, got '%v'", val)
	}
}

func TestJsonListValue_ConvertToNative_Slice(t *testing.T) {
	list := NewJsonList(&structpb.ListValue{Values: []*structpb.Value{
		{Kind: &structpb.Value_StringValue{"hello"}},
		{Kind: &structpb.Value_NumberValue{1}}}})
	listVal, err := list.ConvertToNative(reflect.TypeOf([]*structpb.Value{}))
	if err != nil {
		t.Error(err)
	}
	for i, v := range listVal.([]*structpb.Value) {
		if !list.Get(Int(i)).Equal(NativeToValue(v)).(Bool) {
			t.Errorf("elem[%d] Got '%v', expected '%v'",
				i, v, list.Get(Int(i)))
		}
	}
}

func TestJsonListValue_ConvertToNative_Any(t *testing.T) {
<<<<<<< HEAD
	list := NewJsonList(&structpb.ListValue{Values:[]*structpb.Value{
		{Kind:&structpb.Value_StringValue{"hello"}},
		{Kind:&structpb.Value_NumberValue{1}}}})
	anyVal, err := list.ConvertToNative(anyValueType)
	if err != nil{
=======
	list := NewJsonList(&structpb.ListValue{Values: []*structpb.Value{
		{Kind: &structpb.Value_StringValue{"hello"}},
		{Kind: &structpb.Value_NumberValue{1}}}})
	anyVal, err := list.ConvertToNative(anyValueType)
	if err != nil {
>>>>>>> 97dcd37b
		t.Error(err)
	}
	unpackedAny := ptypes.DynamicAny{}
	if ptypes.UnmarshalAny(anyVal.(*any.Any), &unpackedAny) != nil {
		t.Error("Fail to unmarshal any")
	}
	if !proto.Equal(unpackedAny.Message,
		list.Value().(proto.Message)) {
		t.Errorf("Messages were not equal, got '%v'", unpackedAny.Message)
	}
}

func TestJsonListValue_ConvertToType(t *testing.T) {
	list := NewJsonList(&structpb.ListValue{Values: []*structpb.Value{
		{Kind: &structpb.Value_StringValue{"hello"}},
		{Kind: &structpb.Value_NumberValue{1}}}})
	if list.ConvertToType(TypeType) != ListType {
		t.Error("Json list type was not a list.")
	}
	if list.ConvertToType(ListType) != list {
		t.Error("Json list not convertible to itself.")
	}
	if !IsError(list.ConvertToType(MapType)) {
		t.Error("Got map, expected error.")
	}
}

func TestJsonListValue_Equal(t *testing.T) {
	listA := NewJsonList(&structpb.ListValue{Values: []*structpb.Value{
		{Kind: &structpb.Value_StringValue{"hello"}},
		{Kind: &structpb.Value_NumberValue{1}}}})
	listB := NewJsonList(&structpb.ListValue{Values: []*structpb.Value{
		{Kind: &structpb.Value_NumberValue{2}},
		{Kind: &structpb.Value_NumberValue{3}}}})
	if listA.Equal(listB).(Bool) || listB.Equal(listA).(Bool) {
		t.Error("Lists with different elements considered equal.")
	}
	if !listA.Equal(listA).(Bool) {
		t.Error("List was not equal to itself.")
	}
	if listA.Add(listA).Equal(listB).(Bool) {
		t.Error("Lists of different size were equal.")
	}
	if listA.Equal(True).(Bool) {
		t.Error("Equality of different type returned true.")
	}
}

func TestJsonListValue_Get_OutOfRange(t *testing.T) {
	list := NewJsonList(&structpb.ListValue{Values: []*structpb.Value{
		{Kind: &structpb.Value_StringValue{"hello"}},
		{Kind: &structpb.Value_NumberValue{1}}}})
	if !IsError(list.Get(Int(-1))) {
		t.Error("Negative index did not result in error.")
	}
	if !IsError(list.Get(Int(2))) {
		t.Error("Index out of range did not result in error.")
	}
	if !IsError(list.Get(Uint(1))) {
		t.Error("Index of incorrect type did not result in error.")
	}
}

func TestJsonListValue_Iterator(t *testing.T) {
	list := NewJsonList(&structpb.ListValue{Values: []*structpb.Value{
		{Kind: &structpb.Value_StringValue{"hello"}},
		{Kind: &structpb.Value_NumberValue{1}},
		{Kind: &structpb.Value_NumberValue{2}},
		{Kind: &structpb.Value_NumberValue{3}}}})
	it := list.Iterator()
	for i := Int(0); it.HasNext() != False; i++ {
		v := it.Next()
		if v.Equal(list.Get(i)) != True {
			t.Errorf("elem[%d] Got '%v', expected '%v'", v, list.Get(i))
		}
	}

	if it.HasNext() != False {
		t.Error("Iterator indicated more elements were left")
	}
	if it.Next() != nil {
		t.Error("Calling Next() for a complete iterator resulted in a non-nil value.")
	}
}<|MERGE_RESOLUTION|>--- conflicted
+++ resolved
@@ -98,19 +98,11 @@
 }
 
 func TestJsonListValue_ConvertToNative_Any(t *testing.T) {
-<<<<<<< HEAD
-	list := NewJsonList(&structpb.ListValue{Values:[]*structpb.Value{
-		{Kind:&structpb.Value_StringValue{"hello"}},
-		{Kind:&structpb.Value_NumberValue{1}}}})
-	anyVal, err := list.ConvertToNative(anyValueType)
-	if err != nil{
-=======
 	list := NewJsonList(&structpb.ListValue{Values: []*structpb.Value{
 		{Kind: &structpb.Value_StringValue{"hello"}},
 		{Kind: &structpb.Value_NumberValue{1}}}})
 	anyVal, err := list.ConvertToNative(anyValueType)
 	if err != nil {
->>>>>>> 97dcd37b
 		t.Error(err)
 	}
 	unpackedAny := ptypes.DynamicAny{}
