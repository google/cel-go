--- conflicted
+++ resolved
@@ -52,18 +52,8 @@
 			return n, nil
 		}
 	}
-<<<<<<< HEAD
-	if refType == anyValueType {
-		pb, err := n.ConvertToNative(jsonValueType)
-		if err != nil {
-			return nil, err
-		}
-		return ptypes.MarshalAny(pb.(proto.Message))
-	}
-=======
 	// By default return 'null'.
 	// TODO: determine whether there are other valid conversions for `null`.
->>>>>>> 97dcd37b
 	return structpb.NullValue_NULL_VALUE, nil
 }
 
