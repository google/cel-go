// Copyright 2023 Google LLC
//
// Licensed under the Apache License, Version 2.0 (the "License");
// you may not use this file except in compliance with the License.
// You may obtain a copy of the License at
//
//      http://www.apache.org/licenses/LICENSE-2.0
//
// Unless required by applicable law or agreed to in writing, software
// distributed under the License is distributed on an "AS IS" BASIS,
// WITHOUT WARRANTIES OR CONDITIONS OF ANY KIND, either express or implied.
// See the License for the specific language governing permissions and
// limitations under the License.

package ext

import (
	"fmt"
	"strings"
	"testing"

	"github.com/google/cel-go/cel"
	"github.com/google/cel-go/common/ast"
	"github.com/google/cel-go/common/operators"
	"github.com/google/cel-go/common/types"
)

var bindingTests = []struct {
	expr      string
	parseOnly bool
}{
	{expr: `cel.bind(a, 'hell' + 'o' + '!', [a, a, a].join(', ')) ==
	        ['hell' + 'o' + '!', 'hell' + 'o' + '!', 'hell' + 'o' + '!'].join(', ')`},
	// Variable shadowing
	{expr: `cel.bind(a,
		        cel.bind(a, 'world', a + '!'),
		   		'hello ' + a) == 'hello ' + 'world' + '!'`},
}

func TestBindings(t *testing.T) {
	env, err := cel.NewEnv(Bindings(BindingsVersion(0)), Strings())
	if err != nil {
		t.Fatalf("cel.NewEnv(Bindings(), Strings()) failed: %v", err)
	}
	for i, tst := range bindingTests {
		tc := tst
		t.Run(fmt.Sprintf("[%d]", i), func(t *testing.T) {
			var asts []*cel.Ast
			pAst, iss := env.Parse(tc.expr)
			if iss.Err() != nil {
				t.Fatalf("env.Parse(%v) failed: %v", tc.expr, iss.Err())
			}
			asts = append(asts, pAst)
			if !tc.parseOnly {
				cAst, iss := env.Check(pAst)
				if iss.Err() != nil {
					t.Fatalf("env.Check(%v) failed: %v", tc.expr, iss.Err())
				}
				asts = append(asts, cAst)
			}
			for _, ast := range asts {
				prg, err := env.Program(ast)
				if err != nil {
					t.Fatal(err)
				}
				out, _, err := prg.Eval(cel.NoVars())
				if err != nil {
					t.Fatal(err)
				} else if out.Value() != true {
					t.Errorf("got %v, wanted true for expr: %s", out.Value(), tc.expr)
				}
			}
		})
	}
}

func TestBindingsNonMatch(t *testing.T) {
	env, err := cel.NewEnv(Bindings(), Strings())
	if err != nil {
		t.Fatalf("cel.NewEnv(Bindings(), Strings()) failed: %v", err)
	}
	nonMatchExpr := `ceel.bind(a, 1, a)`
	ast, iss := env.Parse(nonMatchExpr)
	if iss.Err() != nil {
		t.Fatalf("env.Parse(%v) failed: %v", nonMatchExpr, iss.Err())
	}
	if len(ast.SourceInfo().GetMacroCalls()) != 0 {
		t.Fatalf("env.Parse(%v) performed a macro replacement when none was expected: %v",
			nonMatchExpr, ast.SourceInfo().GetMacroCalls())
	}
}

func TestBindingsInvalidIdent(t *testing.T) {
	env, err := cel.NewEnv(Bindings(), Strings())
	if err != nil {
		t.Fatalf("cel.NewEnv(Bindings(), Strings()) failed: %v", err)
	}
	invalidIdentExpr := `cel.bind(a.b, 1, a.b)`
	wantErr := "ERROR: <input>:1:11: cel.bind() variable names must be simple identifiers"
	_, iss := env.Parse(invalidIdentExpr)
	if !strings.Contains(iss.Err().Error(), wantErr) {
		t.Fatalf("env.Parse(%v) failed: %v", invalidIdentExpr, iss.Err())
	}
}

func BenchmarkBindings(b *testing.B) {
	env, err := cel.NewEnv(Bindings(), Strings())
	if err != nil {
		b.Fatalf("cel.NewEnv(Bindings(), Strings()) failed: %v", err)
	}
	for i, tst := range bindingTests {
		tc := tst
		ast, iss := env.Compile(tc.expr)
		if iss.Err() != nil {
			b.Fatalf("env.Compile(%q) failed: %v", tc.expr, iss.Err())
		}
		prg, err := env.Program(ast, cel.EvalOptions(cel.OptOptimize))
		if err != nil {
			b.Fatalf("env.Program(ast, Optimize) failed: %v", err)
		}
		// Benchmark the eval.
		b.Run(fmt.Sprintf("[%d]", i), func(b *testing.B) {
			b.ResetTimer()
			b.ReportAllocs()
			for i := 0; i < b.N; i++ {
				prg.Eval(cel.NoVars())
			}
		})
	}
}

func TestBlockEval(t *testing.T) {
	fac := ast.NewExprFactory()
	blockExpr := fac.NewCall(
		1, "cel.@block",
		fac.NewList(2, []ast.Expr{
			fac.NewIdent(3, "x"),
			fac.NewIdent(4, "@index0"),
			fac.NewIdent(5, "@index1"),
		}, []int32{}),
		fac.NewCall(9, operators.Add,
			fac.NewCall(6, operators.Add,
				fac.NewIdent(7, "@index2"),
				fac.NewIdent(8, "@index1")),
			fac.NewIdent(10, "@index0"),
		),
	)
	blockAST := ast.NewAST(blockExpr, nil)
	env, err := cel.NewEnv(
		Bindings(),
		cel.Variable("x", cel.StringType),
	)
	if err != nil {
		t.Fatalf("cel.NewEnv(Bindings()) failed: %v", err)
	}
	prg, err := env.PlanProgram(blockAST)
	if err != nil {
		t.Fatalf("PlanProgram() failed: %v", err)
	}
	out, _, err := prg.Eval(map[string]any{"x": "hello"})
	if err != nil {
		t.Fatalf("prg.Eval() failed: %v", err)
	}
	if out.Equal(types.String("hellohellohello")) != types.True {
		t.Errorf("got %v, wanted 'hellohelloehello'", out)
	}
}

func TestBlockEval_BadPlan(t *testing.T) {
	fac := ast.NewExprFactory()
	blockExpr := fac.NewCall(
		1, "cel.@block",
		fac.NewList(2, []ast.Expr{
			fac.NewIdent(3, "x"),
			fac.NewIdent(4, "@index0"),
		}, []int32{}),
		fac.NewCall(6, operators.Add,
			fac.NewIdent(7, "@index1"),
			fac.NewIdent(8, "@index0")),
		fac.NewIdent(9, "x"),
	)
	blockAST := ast.NewAST(blockExpr, nil)
	env, err := cel.NewEnv(
		Bindings(BindingsVersion(1)),
		cel.Variable("x", cel.StringType),
	)
	if err != nil {
		t.Fatalf("cel.NewEnv(Bindings()) failed: %v", err)
	}
	_, err = env.PlanProgram(blockAST)
	if err == nil {
		t.Fatal("PlanProgram() succeeded, expected error")
	}
}

func TestBlockEval_BadBlock(t *testing.T) {
	fac := ast.NewExprFactory()
	blockExpr := fac.NewCall(
		1, "cel.@block",
		fac.NewCall(2, operators.Add,
			fac.NewIdent(3, "@index1"),
			fac.NewIdent(4, "@index0")),
		fac.NewIdent(5, "x"),
	)
	blockAST := ast.NewAST(blockExpr, nil)
	env, err := cel.NewEnv(
		Bindings(BindingsVersion(1)),
		cel.Variable("x", cel.StringType),
	)
	if err != nil {
		t.Fatalf("cel.NewEnv(Bindings()) failed: %v", err)
	}
	_, err = env.PlanProgram(blockAST)
	if err == nil {
		t.Fatal("PlanProgram() succeeded, expected error")
	}
}

<<<<<<< HEAD
func TestBlockEval_BadIndex(t *testing.T) {
	fac := ast.NewExprFactory()
	blockExpr := fac.NewCall(
		1, "cel.@block",
		fac.NewList(2, []ast.Expr{
			fac.NewIdent(3, "x"),
			fac.NewIdent(4, "@indexNext"),
		}, []int32{}),
		fac.NewCall(6, operators.Add,
			fac.NewIdent(7, "@indexNext"),
			fac.NewIdent(8, "@index0")),
	)
	blockAST := ast.NewAST(blockExpr, nil)
	env, err := cel.NewEnv(
		Bindings(BindingsVersion(1)),
		cel.Variable("x", cel.StringType),
	)
	if err != nil {
		t.Fatalf("cel.NewEnv(Bindings()) failed: %v", err)
	}
	prg, err := env.PlanProgram(blockAST)
	if err != nil {
		t.Fatalf("PlanProgram() failed: %v", err)
	}
	_, _, err = prg.Eval(map[string]any{"x": "hello"})
	if !strings.Contains(err.Error(), "no such attribute") {
		t.Fatalf("prg.Eval() got %v, expected no such attribute error", err)
=======
func TestBlockEval_RuntimeErrors(t *testing.T) {
	fac := ast.NewExprFactory()
	tests := []struct {
		name string
		expr ast.Expr
	}{
		{
			name: "bad index",
			expr: fac.NewCall(
				1, "cel.@block",
				fac.NewList(2, []ast.Expr{
					fac.NewIdent(3, "x"),
					fac.NewIdent(4, "@indexNext"),
				}, []int32{}),
				fac.NewCall(6, operators.Add,
					fac.NewIdent(7, "@indexNext"),
					fac.NewIdent(8, "@index0")),
			),
		},
		{
			name: "infinite recursion",
			expr: fac.NewCall(
				1, "cel.@block",
				fac.NewList(2, []ast.Expr{
					fac.NewIdent(3, "@index0"),
					fac.NewIdent(4, "@index0"),
				}, []int32{}),
				fac.NewIdent(10, "@index0"),
			),
		},
		{
			name: "negative index",
			expr: fac.NewCall(
				1, "cel.@block",
				fac.NewList(2, []ast.Expr{
					fac.NewIdent(3, "@index-1"),
					fac.NewIdent(4, "@index0"),
				}, []int32{}),
				fac.NewIdent(10, "@index0"),
			),
		},
		{
			name: "out of range index",
			expr: fac.NewCall(
				1, "cel.@block",
				fac.NewList(2, []ast.Expr{
					fac.NewIdent(3, "@index100"),
					fac.NewIdent(4, "@index0"),
				}, []int32{}),
				fac.NewIdent(10, "@index0"),
			),
		},
	}
	for _, tst := range tests {
		tc := tst
		t.Run(tc.name, func(t *testing.T) {
			blockAST := ast.NewAST(tc.expr, nil)
			env, err := cel.NewEnv(
				Bindings(BindingsVersion(1)),
				cel.Variable("x", cel.StringType),
			)
			if err != nil {
				t.Fatalf("cel.NewEnv(Bindings()) failed: %v", err)
			}
			prg, err := env.PlanProgram(blockAST)
			if err != nil {
				t.Fatalf("PlanProgram() failed: %v", err)
			}
			_, _, err = prg.Eval(map[string]any{"x": "hello"})
			if !strings.Contains(err.Error(), "no such attribute") {
				t.Fatalf("prg.Eval() got %v, expected no such attribute error", err)
			}
		})
>>>>>>> ef6eefff
	}
}<|MERGE_RESOLUTION|>--- conflicted
+++ resolved
@@ -216,35 +216,6 @@
 	}
 }
 
-<<<<<<< HEAD
-func TestBlockEval_BadIndex(t *testing.T) {
-	fac := ast.NewExprFactory()
-	blockExpr := fac.NewCall(
-		1, "cel.@block",
-		fac.NewList(2, []ast.Expr{
-			fac.NewIdent(3, "x"),
-			fac.NewIdent(4, "@indexNext"),
-		}, []int32{}),
-		fac.NewCall(6, operators.Add,
-			fac.NewIdent(7, "@indexNext"),
-			fac.NewIdent(8, "@index0")),
-	)
-	blockAST := ast.NewAST(blockExpr, nil)
-	env, err := cel.NewEnv(
-		Bindings(BindingsVersion(1)),
-		cel.Variable("x", cel.StringType),
-	)
-	if err != nil {
-		t.Fatalf("cel.NewEnv(Bindings()) failed: %v", err)
-	}
-	prg, err := env.PlanProgram(blockAST)
-	if err != nil {
-		t.Fatalf("PlanProgram() failed: %v", err)
-	}
-	_, _, err = prg.Eval(map[string]any{"x": "hello"})
-	if !strings.Contains(err.Error(), "no such attribute") {
-		t.Fatalf("prg.Eval() got %v, expected no such attribute error", err)
-=======
 func TestBlockEval_RuntimeErrors(t *testing.T) {
 	fac := ast.NewExprFactory()
 	tests := []struct {
@@ -318,6 +289,5 @@
 				t.Fatalf("prg.Eval() got %v, expected no such attribute error", err)
 			}
 		})
->>>>>>> ef6eefff
 	}
 }