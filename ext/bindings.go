// Copyright 2023 Google LLC
//
// Licensed under the Apache License, Version 2.0 (the "License");
// you may not use this file except in compliance with the License.
// You may obtain a copy of the License at
//
//      http://www.apache.org/licenses/LICENSE-2.0
//
// Unless required by applicable law or agreed to in writing, software
// distributed under the License is distributed on an "AS IS" BASIS,
// WITHOUT WARRANTIES OR CONDITIONS OF ANY KIND, either express or implied.
// See the License for the specific language governing permissions and
// limitations under the License.

package ext

import (
	"errors"
	"fmt"
	"math"
	"strconv"
	"strings"
	"sync"

	"github.com/google/cel-go/cel"
	"github.com/google/cel-go/common/ast"
	"github.com/google/cel-go/common/types"
	"github.com/google/cel-go/common/types/ref"
	"github.com/google/cel-go/interpreter"
)

// Bindings returns a cel.EnvOption to configure support for local variable
// bindings in expressions.
//
// # Cel.Bind
//
// Binds a simple identifier to an initialization expression which may be used
// in a subsequenct result expression. Bindings may also be nested within each
// other.
//
//	cel.bind(<varName>, <initExpr>, <resultExpr>)
//
// Examples:
//
//	cel.bind(a, 'hello',
//	cel.bind(b, 'world', a + b + b + a)) // "helloworldworldhello"
//
//	// Avoid a list allocation within the exists comprehension.
//	cel.bind(valid_values, [a, b, c],
//	[d, e, f].exists(elem, elem in valid_values))
//
// Local bindings are not guaranteed to be evaluated before use.
func Bindings(options ...BindingsOption) cel.EnvOption {
	b := &celBindings{version: math.MaxUint32}
	for _, o := range options {
		b = o(b)
	}
	return cel.Lib(b)
}

const (
	celNamespace  = "cel"
	bindMacro     = "bind"
	blockFunc     = "@block"
	unusedIterVar = "#unused"
)

// BindingsOption declares a functional operator for configuring the Bindings library behavior.
type BindingsOption func(*celBindings) *celBindings

// BindingsVersion sets the version of the bindings library to an explicit version.
func BindingsVersion(version uint32) BindingsOption {
	return func(lib *celBindings) *celBindings {
		lib.version = version
		return lib
	}
}
<<<<<<< HEAD

type celBindings struct {
	version uint32
}

=======

type celBindings struct {
	version uint32
}

>>>>>>> ef6eefff
func (*celBindings) LibraryName() string {
	return "cel.lib.ext.cel.bindings"
}

func (lib *celBindings) CompileOptions() []cel.EnvOption {
	opts := []cel.EnvOption{
		cel.Macros(
			// cel.bind(var, <init>, <expr>)
			cel.ReceiverMacro(bindMacro, 3, celBind),
		),
	}
	if lib.version >= 1 {
		// The cel.@block signature takes a list of subexpressions and a typed expression which is
		// used as the output type.
		paramType := cel.TypeParamType("T")
		opts = append(opts,
			cel.Function("cel.@block",
				cel.Overload("cel_block_list",
					[]*cel.Type{cel.ListType(cel.DynType), paramType}, paramType)),
		)
	}
	return opts
}

func (lib *celBindings) ProgramOptions() []cel.ProgramOption {
	if lib.version >= 1 {
		celBlockPlan := func(i interpreter.Interpretable) (interpreter.Interpretable, error) {
			call, ok := i.(interpreter.InterpretableCall)
			if !ok {
				return i, nil
			}
			switch call.Function() {
			case "cel.@block":
				args := call.Args()
				if len(args) != 2 {
					return nil, fmt.Errorf("cel.@block expects two arguments, but got %d", len(args))
				}
				block, ok := args[0].(interpreter.InterpretableConstructor)
				if !ok {
					return nil, errors.New("cel.@block expects a list constructor as the first argument")
				}
				slotExprs := block.InitVals()
				expr := args[1]
				return newBlockScope(slotExprs, expr), nil
			default:
				return i, nil
			}
		}
		return []cel.ProgramOption{cel.CustomDecorator(celBlockPlan)}
	}
	return []cel.ProgramOption{}
}

func celBind(mef cel.MacroExprFactory, target ast.Expr, args []ast.Expr) (ast.Expr, *cel.Error) {
	if !macroTargetMatchesNamespace(celNamespace, target) {
		return nil, nil
	}
	varIdent := args[0]
	varName := ""
	switch varIdent.Kind() {
	case ast.IdentKind:
		varName = varIdent.AsIdent()
	default:
		return nil, mef.NewError(varIdent.ID(), "cel.bind() variable names must be simple identifiers")
	}
	varInit := args[1]
	resultExpr := args[2]
	return mef.NewComprehension(
		mef.NewList(),
		unusedIterVar,
		varName,
		varInit,
		mef.NewLiteral(types.False),
		mef.NewIdent(varName),
		resultExpr,
	), nil
}

func newBlockScope(slotExprs []interpreter.Interpretable, expr interpreter.Interpretable) *blockScope {
	bs := &blockScope{
		slotExprs: slotExprs,
		expr:      expr,
	}
	bs.slotActivationPool = &sync.Pool{
		New: func() any {
<<<<<<< HEAD
			sa := &slotActivation{
				slotExprs: slotExprs,
				slotVals:  make([]ref.Val, len(slotExprs)),
=======
			slotCount := len(slotExprs)
			sa := &slotActivation{
				slotExprs: slotExprs,
				slotCount: slotCount,
				slotVals:  make([]*slotVal, slotCount),
			}
			for i := 0; i < slotCount; i++ {
				sa.slotVals[i] = &slotVal{}
>>>>>>> ef6eefff
			}
			return sa
		},
	}
	return bs
}

type blockScope struct {
	slotExprs          []interpreter.Interpretable
	expr               interpreter.Interpretable
	slotActivationPool *sync.Pool
}

<<<<<<< HEAD
=======
// ID implements the Interpretable interface method.
>>>>>>> ef6eefff
func (bs *blockScope) ID() int64 {
	return bs.expr.ID()
}

<<<<<<< HEAD
=======
// Eval implements the Interpretable interface method.
>>>>>>> ef6eefff
func (bs *blockScope) Eval(activation interpreter.Activation) ref.Val {
	sa := bs.slotActivationPool.Get().(*slotActivation)
	sa.Activation = activation
	defer bs.clearSlots(sa)
	return bs.expr.Eval(sa)
}

func (bs *blockScope) clearSlots(sa *slotActivation) {
	sa.reset()
	bs.slotActivationPool.Put(sa)
}

<<<<<<< HEAD
type slotActivation struct {
	interpreter.Activation
	slotExprs []interpreter.Interpretable
	slotVals  []ref.Val
}

func (sa *slotActivation) ResolveName(name string) (any, bool) {
	if idx, found := strings.CutPrefix(name, indexPrefix); found {
		idx, err := strconv.Atoi(idx)
		if err != nil {
			return nil, false
		}
		v := sa.slotVals[idx]
		if v != nil {
			return v, true
		}
		v = sa.slotExprs[idx].Eval(sa)
		sa.slotVals[idx] = v
		return v, true
=======
type slotVal struct {
	value   *ref.Val
	visited bool
}

type slotActivation struct {
	interpreter.Activation
	slotExprs []interpreter.Interpretable
	slotCount int
	slotVals  []*slotVal
}

// ResolveName implements the Activation interface method but handles variables prefixed with `@index`
// as special variables which exist within the slot-based memory of the cel.@block() where each slot
// refers to an expression which must be computed only once.
func (sa *slotActivation) ResolveName(name string) (any, bool) {
	if idx, found := strings.CutPrefix(name, indexPrefix); found {
		idx, err := strconv.Atoi(idx)
		// Return not found if the index is not numeric
		if err != nil {
			return nil, false
		}
		// Return not found if the index is not a valid slot
		if idx < 0 || idx >= sa.slotCount {
			return nil, false
		}
		v := sa.slotVals[idx]
		if v.visited {
			// Return not found if the index expression refers to itself
			if v.value == nil {
				return nil, false
			}
			return *v.value, true
		}
		v.visited = true
		val := sa.slotExprs[idx].Eval(sa)
		v.value = &val
		return val, true
>>>>>>> ef6eefff
	}
	return sa.Activation.ResolveName(name)
}

func (sa *slotActivation) reset() {
	sa.Activation = nil
<<<<<<< HEAD
	clear(sa.slotVals)
=======
	for _, sv := range sa.slotVals {
		sv.visited = false
		sv.value = nil
	}
>>>>>>> ef6eefff
}

var (
	indexPrefix = "@index"
)<|MERGE_RESOLUTION|>--- conflicted
+++ resolved
@@ -75,19 +75,11 @@
 		return lib
 	}
 }
-<<<<<<< HEAD
 
 type celBindings struct {
 	version uint32
 }
 
-=======
-
-type celBindings struct {
-	version uint32
-}
-
->>>>>>> ef6eefff
 func (*celBindings) LibraryName() string {
 	return "cel.lib.ext.cel.bindings"
 }
@@ -173,11 +165,6 @@
 	}
 	bs.slotActivationPool = &sync.Pool{
 		New: func() any {
-<<<<<<< HEAD
-			sa := &slotActivation{
-				slotExprs: slotExprs,
-				slotVals:  make([]ref.Val, len(slotExprs)),
-=======
 			slotCount := len(slotExprs)
 			sa := &slotActivation{
 				slotExprs: slotExprs,
@@ -186,7 +173,6 @@
 			}
 			for i := 0; i < slotCount; i++ {
 				sa.slotVals[i] = &slotVal{}
->>>>>>> ef6eefff
 			}
 			return sa
 		},
@@ -200,18 +186,12 @@
 	slotActivationPool *sync.Pool
 }
 
-<<<<<<< HEAD
-=======
 // ID implements the Interpretable interface method.
->>>>>>> ef6eefff
 func (bs *blockScope) ID() int64 {
 	return bs.expr.ID()
 }
 
-<<<<<<< HEAD
-=======
 // Eval implements the Interpretable interface method.
->>>>>>> ef6eefff
 func (bs *blockScope) Eval(activation interpreter.Activation) ref.Val {
 	sa := bs.slotActivationPool.Get().(*slotActivation)
 	sa.Activation = activation
@@ -224,27 +204,6 @@
 	bs.slotActivationPool.Put(sa)
 }
 
-<<<<<<< HEAD
-type slotActivation struct {
-	interpreter.Activation
-	slotExprs []interpreter.Interpretable
-	slotVals  []ref.Val
-}
-
-func (sa *slotActivation) ResolveName(name string) (any, bool) {
-	if idx, found := strings.CutPrefix(name, indexPrefix); found {
-		idx, err := strconv.Atoi(idx)
-		if err != nil {
-			return nil, false
-		}
-		v := sa.slotVals[idx]
-		if v != nil {
-			return v, true
-		}
-		v = sa.slotExprs[idx].Eval(sa)
-		sa.slotVals[idx] = v
-		return v, true
-=======
 type slotVal struct {
 	value   *ref.Val
 	visited bool
@@ -283,21 +242,16 @@
 		val := sa.slotExprs[idx].Eval(sa)
 		v.value = &val
 		return val, true
->>>>>>> ef6eefff
 	}
 	return sa.Activation.ResolveName(name)
 }
 
 func (sa *slotActivation) reset() {
 	sa.Activation = nil
-<<<<<<< HEAD
-	clear(sa.slotVals)
-=======
 	for _, sv := range sa.slotVals {
 		sv.visited = false
 		sv.value = nil
 	}
->>>>>>> ef6eefff
 }
 
 var (
